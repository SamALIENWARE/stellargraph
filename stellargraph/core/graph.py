# -*- coding: utf-8 -*-
#
# Copyright 2017-2019 Data61, CSIRO
#
# Licensed under the Apache License, Version 2.0 (the "License");
# you may not use this file except in compliance with the License.
# You may obtain a copy of the License at
#
# http://www.apache.org/licenses/LICENSE-2.0
#
# Unless required by applicable law or agreed to in writing, software
# distributed under the License is distributed on an "AS IS" BASIS,
# WITHOUT WARRANTIES OR CONDITIONS OF ANY KIND, either express or implied.
# See the License for the specific language governing permissions and
# limitations under the License.

"""
The StellarGraph class that encapsulates information required for
a machine-learning ready graph used by models.

"""
__all__ = ["StellarGraph", "StellarDiGraph"]

from stellargraph.core.schema import EdgeType

import random
import itertools as it
from collections import defaultdict

import pandas as pd
import numpy as np
import networkx as nx

from typing import Iterable, Iterator, Any, Mapping, List, Set

from .. import globalvar
from .schema import GraphSchema
from .utils import is_real_iterable


def _convert_from_node_attribute(
    G, attr_name, node_types, node_type_name=None, node_type_default=None, dtype="f"
):
    """
    Transform the node attributes to feature vectors, for use with machine learning models.

    Each node is assumed to have a numeric array stored in the attribute_name and
    which is suitable for use in machine learning models.

    Args:
        G: NetworkX graph
        attr_name: Name of node attribute to use for conversion
        node_types: Node types in graph
        node_type_name: (optional) The name of the node attribute specifying the type.
        node_type_default: (optional) The node type of nodes without explicit type.
        dtype: (optional) The numpy datatype to create the features array.

    Returns:
        index_map: a dictionary of node_type -> {node_id: node_index}
        attribute_arrays: a dictionary of node_type -> numpy array storing the features
    """
    attribute_arrays = {}
    node_index_map = {}

    # Enumerate all nodes in graph
    nodes_by_type = {
        # XXX: This lookup does not really make sense if node_type_name is not specified - why is it optional?
        nt: [
            n
            for n, ndata in G.nodes(data=True)
            if ndata.get(node_type_name, node_type_default) == nt
        ]
        for nt in node_types
    }

    # Get the target values for each node type
    for nt in node_types:
        nt_node_list = nodes_by_type[nt]

        # Add None to node list as ID of unknown nodes
        nt_node_list.append(None)

        # Create map between node id and index (including None)
        node_index_map[nt] = {nid: ii for ii, nid in enumerate(nt_node_list)}

        # The node data
        attr_data = [
            v if v is None else G.nodes[v].get(attr_name) for v in nt_node_list
        ]

        # Get the size of the features
        data_sizes = {
            np.size(G.nodes[v].get(attr_name, []))
            for v in nt_node_list
            if v is not None
        }

        # Warn if nodes don't have the attribute
        if 0 in data_sizes:
            print(
                "Warning: Some nodes have no value for attribute '{}', "
                "using default value.".format(attr_name)
            )
            data_sizes.discard(0)

        # Check all are the same for this node type
        if len(data_sizes) > 1:
            raise ValueError(
                "Data sizes in nodes of type {} are inconsistent "
                "for the attribute '{}' ".format(nt, attr_name)
            )

        # If some node_type have no nodes with the attribute, skip them
        if len(data_sizes) == 0:
            continue

        # Create zero attribute array
        data_size = data_sizes.pop()

        # Dummy feature/target value for invalid nodes,
        # this will be inserted into the array in two cases:
        # 1. node ID of None (representing sampling for a missing neighbour)
        # 2. node with no attribute
        # TODO: Make these two cases more explicit, allow custom values.
        default_value = np.zeros(data_size)

        # Convert to numpy array
        attribute_arrays[nt] = np.asarray(
            [x if x is not None else default_value for x in attr_data]
        )

    return node_index_map, attribute_arrays


def _convert_from_node_data(data, node_type_map, node_types, dtype="f"):
    """
    Store the node data as feature vectors, for use with machine learning models.

    For a single node type, the data can be either:
     * a Pandas DataFrame with the index being node IDs and the columns the numeric
        feature values. Note that the features must be numeric.
     * a list or iterable of `(node_id, node_feature)` pairs where node_feature is
        a value, a list of values, or a numpy array representing the numeric feature
        values.

    For multiple node types, the data can be either:
     * a dictionary of node_type -> DataFrame with the index of each DataFrame
        being node IDs and the columns the numeric feature values.
        Note that the features must be numeric and can be different sizes for each
        node type.
     * a list or iterable of `(node_id, node_feature)` pairs where node_feature is
        a value, a list of values, or a numpy array representing the numeric feature
        values.

    Args:
        data: dict, list or DataFrame
            The data for the nodes, partitioned by node type

        node_type_map: dict
            Mapping of node_id to node_type

        node_types: list
            List of the node types in the data

        dtype: Numpy datatype optional (default='float32')
            The numpy datatype to create the features array.

    Returns:
        index_map: a dictionary of node_type -> {node_id: node_index}
        attribute_arrays: a dictionary of node_type -> numpy array storing the features
    """
    # if data is a dict of pandas dataframes or iterators, pull the features for each node type in the dictionary
    if isinstance(data, dict):
        # The keys should match the node types
        if not all(k in node_types for k in data.keys()):
            raise ValueError(
                "All node types in supplied feature dict should be in the graph"
            )

        data_arrays = {}
        data_index = {}
        for nt, arr in data.items():
            if isinstance(arr, pd.DataFrame):
                node_index_map = {nid: nii for nii, nid in enumerate(arr.index)}
                try:
                    data_arr = arr.values.astype(dtype)
                except ValueError:
                    raise ValueError(
                        "Node data passed as Pandas arrays should contain only numeric values"
                    )

            elif isinstance(arr, (Iterable, list)):
                data_arr = []
                node_index_map = {}
                for ii, (node_id, datum) in enumerate(arr):
                    data_arr.append(datum)
                    node_index_map[node_id] = ii
                data_arr = np.vstack(data_arr)

            else:
                raise TypeError(
                    "Node data should be a pandas array, an iterable, a list, or name of a node_attribute"
                )

            # Add default value to end of feature array
            default_value = np.zeros(data_arr.shape[1])
            data_arrays[nt] = np.vstack([data_arr, default_value])

            node_index_map[None] = data_arr.shape[0]
            data_index[nt] = node_index_map

    # If data is a pd.Dataframe, try pulling out the type
    elif isinstance(data, pd.DataFrame):
        if len(node_types) > 1:
            raise TypeError(
                "When there is more than one node type, pass node features as a dictionary."
            )
        node_type = next(iter(node_types))
        data_index, data_arrays = _convert_from_node_data(
            {node_type: data}, node_type_map, node_types, dtype
        )

    # If data an iterator try recreating the nodes by type
    elif isinstance(data, (Iterator, list)):
        node_data_by_type = {nt: [] for nt in node_types}
        for d in data:
            node_type = node_type_map.get(d[0])
            if node_type is None:
                raise TypeError("Node type not found in importing feature vectors!")

            node_data_by_type[node_type].append(d)

        data_index, data_arrays = _convert_from_node_data(
            node_data_by_type, node_type_map, node_types, dtype
        )

    else:
        raise TypeError(
            "Node data should be a dictionary, a pandas array, an iterable, or a tuple."
        )

    return data_index, data_arrays


class StellarGraphFactory(type):
    """
    Private class for instantiating the StellarGraph interface from
    user-supplied information.
    """

    def __call__(cls, *args, **kwargs):
        if cls is StellarGraph:
            return NetworkXStellarGraph(*args, is_directed=False, **kwargs)
        elif cls is StellarDiGraph:
            return NetworkXStellarGraph(*args, is_directed=True, **kwargs)
        else:
            return type.__call__(cls, *args, **kwargs)


class StellarGraph(metaclass=StellarGraphFactory):
    """
    StellarGraph class for directed or undirected graph ML models. It stores both
    graph structure and features for machine learning.

    To create a StellarGraph object ready for machine learning, at a
    minimum pass the graph structure to the StellarGraph as a NetworkX
    graph:

    For undirected models::

        Gs = StellarGraph(nx_graph)


    For directed models::

        Gs = StellarDiGraph(nx_graph)


    To create a StellarGraph object with node features, supply the features
    as a numeric feature vector for each node.

    To take the feature vectors from a node attribute in the original NetworkX
    graph, supply the attribute name to the ``node_features`` argument::

        Gs = StellarGraph(nx_graph, node_features="feature")


    where the nx_graph contains nodes that have a "feature" attribute containing
    the feature vector for the node. All nodes of the same type must have
    the same size feature vectors.

    Alternatively, supply the node features as Pandas DataFrame objects with
    the of the DataFrame set to the node IDs. For graphs with a single node
    type, you can supply the DataFrame object directly to StellarGraph::

        node_data = pd.DataFrame(
            [feature_vector_1, feature_vector_2, ..],
            index=[node_id_1, node_id_2, ...])
        Gs = StellarGraph(nx_graph, node_features=node_data)

    For graphs with multiple node types, provide the node features as Pandas
    DataFrames for each type separately, as a dictionary by node type.
    This allows node features to have different sizes for each node type::

        node_data = {
            node_type_1: pd.DataFrame(...),
            node_type_2: pd.DataFrame(...),
        }
        Gs = StellarGraph(nx_graph, node_features=node_data)


    You can also supply the node feature vectors as an iterator of `node_id`
    and feature vector pairs, for graphs with single and multiple node types::

        node_data = zip([node_id_1, node_id_2, ...],
            [feature_vector_1, feature_vector_2, ..])
        Gs = StellarGraph(nx_graph, node_features=node_data)


    Args:
        graph: The NetworkX graph instance.
        node_type_name: str, optional (default=globals.TYPE_ATTR_NAME)
            This is the name for the node types that StellarGraph uses
            when processing heterogeneous graphs. StellarGraph will
            look for this attribute in the nodes of the graph to determine
            their type.

        node_type_default: str, optional (default=globals.NODE_TYPE_DEFAULT)
            This is the default node type to use for nodes that do not have
            an explicit type.

        edge_type_name: str, optional (default=globals.TYPE_ATTR_NAME)
            This is the name for the edge types that StellarGraph uses
            when processing heterogeneous graphs. StellarGraph will
            look for this attribute in the edges of the graph to determine
            their type.

        edge_type_default: str, optional (default=globals.EDGE_TYPE_DEFAULT)
            This is the default edge type to use for edges that do not have
            an explicit type.

        node_features: str, dict, list or DataFrame optional (default=None)
            This tells StellarGraph where to find the node feature information
            required by some graph models. These are expected to be
            a numeric feature vector for each node in the graph.

    """

    def is_directed(self) -> bool:
        """
        Indicates whether the graph is directed (True) or undirected (False).

        Returns:
             bool: The graph directedness status.
        """
        raise NotImplementedError

    def number_of_nodes(self) -> int:
        """
        Obtains the number of nodes in the graph.

        Returns:
             int: The number of nodes.
        """
        raise NotImplementedError

    def number_of_edges(self) -> int:
        """
        Obtains the number of edges in the graph.

        Returns:
             int: The number of edges.
        """
        raise NotImplementedError

    def nodes(self) -> Iterable[Any]:
        """
        Obtains the collection of nodes in the graph.

        Returns:
            The graph nodes.
        """
        raise NotImplementedError

    def edges(self) -> Iterable[Any]:
        """
        Obtains the collection of edges in the graph.

        Returns:
            The graph edges.
        """
        raise NotImplementedError

    def has_node(self, node: Any) -> bool:
        """
        Indicates whether or not the graph contains the specified node.

        Args:
            node (any): The node.

        Returns:
             bool: A value of True (cf False) if the node is
             (cf is not) in the graph.
        """
        raise NotImplementedError

    def neighbour_nodes(self, node: Any) -> Iterable[Any]:
        """
        Obtains the collection of neighbouring nodes connected
        to the given node.

        Args:
            node (any): The node in question.

        Returns:
            iterable: The neighbouring nodes.
        """
        raise NotImplementedError

    def in_nodes(self, node: Any) -> Iterable[Any]:
        """
        Obtains the collection of neighbouring nodes with edges
        directed to the given node. For an undirected graph,
        neighbours are treated as both in-nodes and out-nodes.

        Args:
            node (any): The node in question.

        Returns:
            iterable: The neighbouring in-nodes.
        """
        raise NotImplementedError

    def out_nodes(self, node: Any) -> Iterable[Any]:
        """
        Obtains the collection of neighbouring nodes with edges
        directed from the given node. For an undirected graph,
        neighbours are treated as both in-nodes and out-nodes.

        Args:
            node (any): The node in question.

        Returns:
            iterable: The neighbouring out-nodes.
        """
        raise NotImplementedError

    ##################################################################
    # Computationally intensive methods:

    def node_degrees(self) -> Mapping[Any, int]:
        """
        Obtains a map from node to node degree.

        Returns:
            The degree of each node.
        """
        raise NotImplementedError

    def adjacency_weights(self):
        """
        Obtains a SciPy sparse adjacency matrix of edge weights.

        Returns:
             The weighted adjacency matrix.
        """
        raise NotImplementedError


class StellarDiGraph(StellarGraph):
    pass


class NetworkXStellarGraph(StellarGraph):
    """
    Implementation based on encapsulating a NetworkX graph.
    """

    def __init__(self, graph=None, is_directed=False, **attr):
        if is_directed:
            if not isinstance(graph, nx.MultiDiGraph):
                graph = nx.MultiDiGraph(graph)
        else:
            if not isinstance(graph, nx.MultiGraph):
                graph = nx.MultiGraph(graph)
        self._graph = graph

        # Name of optional attribute for edge weights
        self._edge_weight_label = attr.get("edge_weight_label", "weight")

        # Names of attributes that store the type of nodes and edges
        self._node_type_attr = attr.get("node_type_name", globalvar.TYPE_ATTR_NAME)
        self._edge_type_attr = attr.get("edge_type_name", globalvar.TYPE_ATTR_NAME)

        # Default types of nodes and edges
        self._node_type_default = attr.get(
            "node_type_default", globalvar.NODE_TYPE_DEFAULT
        )
        self._edge_type_default = attr.get(
            "edge_type_default", globalvar.EDGE_TYPE_DEFAULT
        )

        # Names for the feature/target type (used if they are supplied and
        #  feature/target spec not supplied"
        self._feature_attr = attr.get("feature_name", globalvar.FEATURE_ATTR_NAME)
        self._target_attr = attr.get("target_name", globalvar.TARGET_ATTR_NAME)

        # Ensure that the incoming graph data has node & edge types
        # TODO: This requires traversing all nodes and edges. Is there another way?
        node_types = set()
        type_for_node = {}
        for n, ndata in graph.nodes(data=True):
            type_for_node[n] = self._get_node_type(ndata)
            node_types.add(type_for_node[n])

        edge_types = set()
        for n1, n2, k, edata in graph.edges(keys=True, data=True):
            edge_types.add(self._get_edge_type(edata))

        # New style: we are passed numpy arrays or pandas arrays of the feature vectors
        node_features = attr.get("node_features", None)
        dtype = attr.get("dtype", "float32")

        # If node_features is a string, load features from this attribute of the nodes in the graph
        if isinstance(node_features, str):
            data_index_maps, data_arrays = _convert_from_node_attribute(
                graph,
                node_features,
                node_types,
                self._node_type_attr,
                self._node_type_default,
                dtype,
            )

        # Otherwise try importing node_features as a Numpy array or Pandas Dataframe
        elif node_features is not None:
            data_index_maps, data_arrays = _convert_from_node_data(
                node_features, type_for_node, node_types, dtype
            )

        else:
            data_index_maps = {}
            data_arrays = {}

        # TODO: What other convenience attributes do we need?
        self._nodes_by_type = None

        # This stores the feature vectors per node type as numpy arrays
        self._node_attribute_arrays = data_arrays

        # This stores the map between node ID and index in the attribute arrays
        self._node_index_maps = data_index_maps

    def __repr__(self):
        directed_str = "Directed" if self.is_directed() else "Undirected"
        s = "{}: {} multigraph\n".format(type(self).__name__, directed_str)
        s += "    Nodes: {}, Edges: {}\n".format(
            self.number_of_nodes(), self.number_of_edges()
        )
        return s

    def _get_node_type(self, node_data):
        node_type = node_data.get(self._node_type_attr)
        if node_type is None:
            node_type = self._node_type_default
            node_data[self._node_type_attr] = node_type
        return node_type

    def _get_edge_type(self, edge_data):
        edge_type = edge_data.get(self._edge_type_attr)
        if edge_type is None:
            edge_type = self._edge_type_default
            edge_data[self._edge_type_attr] = edge_type
        return edge_type

    def check_graph_for_ml(self, features=True):
        """
        Checks if all properties required for machine learning training/inference are set up.
        An error will be raised if the graph is not correctly setup.
        """
        # TODO: This are simple tests and miss many problems that could arise, improve!
        # Check features on the nodes:
        if features and len(self._node_attribute_arrays) == 0:
            raise RuntimeError(
                "This StellarGraph has no numeric feature attributes for nodes"
                "Node features are required for machine learning"
            )

        # TODO: check the schema

        # TODO: check the feature node_ids against the graph node ids?

    def get_index_for_nodes(self, nodes, node_type=None):
        """
        Get the indices for the specified node or nodes.
        If the node type is not specified the node types will be found
        for all nodes. It is therefore important to supply the ``node_type``
        for this method to be fast.

        Args:
            n: (list or hashable) Node ID or list of node IDs
            node_type: (hashable) the type of the nodes.

        Returns:
            Numpy array containing the indices for the requested nodes.
        """
        if not is_real_iterable(nodes):
            nodes = [nodes]

        # Get the node type if not specified.
        if node_type is None:
            node_types = {
<<<<<<< HEAD
                self._get_node_type(self._graph.node[n]) for n in nodes if n is not None
=======
                self._get_node_type(self.nodes[n]) for n in nodes if n is not None
>>>>>>> 44a4fa35
            }

            if len(node_types) > 1:
                raise ValueError("All nodes must be of the same type.")

            if len(node_types) == 0:
                raise ValueError(
                    "At least one node must be given if node_type not specified"
                )

            node_type = node_types.pop()

        # Get index for nodes of this type
        nt_id_to_index = self._node_index_maps[node_type]
        node_indices = [nt_id_to_index.get(n) for n in nodes]
        return node_indices

    def get_feature_for_nodes(self, nodes, node_type=None):
        """
        Get the numeric feature vectors for the specified node or nodes.
        If the node type is not specified the node types will be found
        for all nodes. It is therefore important to supply the ``node_type``
        for this method to be fast.

        Args:
            n: (list or hashable) Node ID or list of node IDs
            node_type: (hashable) the type of the nodes.

        Returns:
            Numpy array containing the node features for the requested nodes.
        """
        # TODO: change method's name to node_features(), and add @property decorator
        if not is_real_iterable(nodes):
            nodes = [nodes]

        # Get the node type if not specified.
        if node_type is None:
            node_types = {
<<<<<<< HEAD
                self._get_node_type(self._graph.node[n]) for n in nodes if n is not None
=======
                self._get_node_type(self.nodes[n]) for n in nodes if n is not None
>>>>>>> 44a4fa35
            }

            if len(node_types) > 1:
                raise ValueError("All nodes must be of the same type.")

            if len(node_types) == 0:
                raise ValueError(
                    "At least one node must be given if node_type not specified"
                )

            node_type = node_types.pop()

        # Check node_types
        if (
            node_type not in self._node_attribute_arrays
            or node_type not in self._node_index_maps
        ):
            raise ValueError("Features not found for node type '{}'")

        # Edge case: if we are given no nodes, what do we do?
        if len(nodes) == 0:
            feature_size = self._node_attribute_arrays[node_type].shape[1]
            return np.empty((0, feature_size))

        # Get index for nodes of this type
        nt_id_to_index = self._node_index_maps[node_type]
        node_indices = [nt_id_to_index.get(n) for n in nodes]

        if None in node_indices:
            problem_nodes = [
                node for node, index in zip(nodes, node_indices) if index is None
            ]
            raise ValueError(
                "Could not find features for nodes with IDs {}.".format(problem_nodes)
            )

        features = self._node_attribute_arrays[node_type][node_indices]
        return features

    def node_feature_sizes(self, node_types=None):
        """
        Get the feature sizes for the specified node types.

        Args:
            node_types: (list) A list of node types. If None all current node types
                will be used.

        Returns:
            A dictionary of node type and integer feature size.
        """
        # TODO: unit test!
        if not node_types:
            node_types = self.node_types

        self.check_graph_for_ml(features=True)

        fsize = {nt: self._node_attribute_arrays[nt].shape[1] for nt in node_types}
        return fsize

    def nodes_of_type(self, node_type=None):
        """
        Get the nodes of the graph with the specified node types.

        Args:
            node_type:

        Returns:
            A list of node IDs with type node_type
        """
        # TODO: unit test!
        if node_type is None:
            return list(self)
        else:
            return [
                n
                for n, ndata in self._graph.nodes(data=True)
                if self._get_node_type(ndata) == node_type
            ]

    def type_for_node(self, node):
        """
        Get the type of the node

        Args:
            node: Node ID

        Returns:
            Node type
        """
<<<<<<< HEAD
        return self._get_node_type(self._graph.node[node])
=======
        return self._get_node_type(self.nodes[node])
>>>>>>> 44a4fa35

    @property
    def node_types(self):
        """
        Get a list of all node types in the graph.

        Returns:
            set of types
        """
        # TODO: unit test!
        # TODO: create a schmea when we geenrate _node_attribute_arrays and use it?
        if len(self._node_attribute_arrays) > 0:
            return set(self._node_attribute_arrays.keys())
        else:
            return {
                self._get_node_type(ndata) for n, ndata in self._graph.nodes(data=True)
            }

    def info(self, show_attributes=True, sample=None):
        """
        Return an information string summarizing information on the current graph.
        This includes node and edge type information and their attributes.

        Note: This requires processing all nodes and edges and could take a long
        time for a large graph.

        Args:
            sample (int): To speed up the graph analysis, use only a random sample of
                          this many nodes and edges.

        Returns:
            An information string.
        """
        directed_str = "Directed" if self.is_directed() else "Undirected"
        s = "{}: {} multigraph\n".format(type(self).__name__, directed_str)
        s += " Nodes: {}, Edges: {}\n".format(
            self.number_of_nodes(), self.number_of_edges()
        )

        # Sample the nodes for our analysis
        if sample:
            all_nodes = list(self._graph.nodes)
            snodes = random.sample(all_nodes, sample)
        else:
            snodes = None

        gs = self.create_graph_schema(create_type_maps=False, nodes=snodes)

        def is_of_edge_type(e, edge_type):
            et2 = (
<<<<<<< HEAD
                self._get_node_type(self._graph.node[e[0]]),
                self._get_edge_type(self._graph.edges[e]),
                self._get_node_type(self._graph.node[e[1]]),
=======
                self._get_node_type(self.nodes[e[0]]),
                self._get_edge_type(self.edges[e]),
                self._get_node_type(self.nodes[e[1]]),
>>>>>>> 44a4fa35
            )
            return et2 == edge_type

        # Go over all node types
        s += "\n Node types:\n"
        for nt in gs.node_types:
            # Filter nodes by type
            nt_nodes = [
                ndata
                for n, ndata in self._graph.nodes(data=True)
                if self._get_node_type(ndata) == nt
            ]
            s += "  {}: [{}]\n".format(nt, len(nt_nodes))

            # Get the attributes for this node type
            attrs = set(it.chain(*[ndata.keys() for ndata in nt_nodes]))
            attrs.discard(self._node_type_attr)
            if show_attributes and len(attrs) > 0:
                s += "        Attributes: {}\n".format(attrs)

            s += "    Edge types: "
            s += ", ".join(["{}-{}->{}".format(*e) for e in gs.schema[nt]]) + "\n"

        s += "\n Edge types:\n"
        for et in gs.edge_types:
            # Filter edges by type
            et_edges = [
                e[3]
                for e in self._graph.edges(keys=True, data=True)
                if is_of_edge_type(e[:3], et)
            ]
            if len(et_edges) > 0:
                s += "    {et[0]}-{et[1]}->{et[2]}: [{len}]\n".format(
                    et=et, len=len(et_edges)
                )

            # Get the attributes for this edge type
            attrs = set(it.chain(*[edata.keys() for edata in et_edges]))
            attrs.discard(self._edge_type_attr)
            if show_attributes and len(attrs) > 0:
                s += "        Attributes: {}\n".format(attrs)

        return s

    def create_graph_schema(self, create_type_maps=True, nodes=None):
        """
        Create graph schema in dict of dict format from current graph.

        Note the assumption we make that there is only one
        edge of a particular edge type per node pair.

        This means that specifying an edge by node0, node1 and edge type
        is unique.

        Arguments:
            create_type_maps (bool): If True quick lookup of node/edge types is
                created in the schema. This can be slow.

            nodes (list): A list of node IDs to use to build schema. This must
                represent all node types and all edge types in the graph.
                If specified, `create_type_maps` must be False.
                If not specified, all nodes and edges in the graph are used.

        Returns:
            GraphSchema object.
        """

        if nodes is None:
            nodes = self._graph.nodes()
            edges = self._graph.edges(keys=True)

        elif create_type_maps is False:
            edges = self._graph.edges(nodes, keys=True)

        else:
            raise ValueError("Creating type maps for subsampled nodes is not supported")

        # Create node type index list
        node_types = sorted(
<<<<<<< HEAD
            {self._get_node_type(self._graph.node[n]) for n in nodes}, key=str
=======
            {self._get_node_type(self.nodes[n]) for n in nodes}, key=str
>>>>>>> 44a4fa35
        )

        graph_schema = {nt: set() for nt in node_types}

        # Create edge type index list
        edge_types = set()
        for n1, n2, k in edges:
            edata = self._graph.adj[n1][n2][k]

            # Edge type tuple
<<<<<<< HEAD
            node_type_1 = self._get_node_type(self._graph.node[n1])
            node_type_2 = self._get_node_type(self._graph.node[n2])
=======
            node_type_1 = self._get_node_type(self.nodes[n1])
            node_type_2 = self._get_node_type(self.nodes[n2])
>>>>>>> 44a4fa35
            edge_type = self._get_edge_type(edata)

            # Add edge type to node_type_1 data
            edge_type_tri = EdgeType(node_type_1, edge_type, node_type_2)
            edge_types.add(edge_type_tri)
            graph_schema[node_type_1].add(edge_type_tri)

            # Also add type to node_2 data if not digraph
            if not self.is_directed():
                edge_type_tri = EdgeType(node_type_2, edge_type, node_type_1)
                edge_types.add(edge_type_tri)
                graph_schema[node_type_2].add(edge_type_tri)

        # Create ordered list of edge_types
        edge_types = sorted(edge_types)

        # Create keys for node and edge types
        schema = {
            node_label: [
                edge_types[einx]
                for einx in sorted([edge_types.index(et) for et in list(node_data)])
            ]
            for node_label, node_data in graph_schema.items()
        }

        # Create schema object
        gs = GraphSchema()
        gs._is_directed = self.is_directed()
        gs.edge_types = edge_types
        gs.node_types = node_types
        gs.schema = schema

        # Create quick type lookups for nodes and edges.
        # Note: we encode the type index, in the assumption it will take
        # less storage.
        if create_type_maps:
            node_type_map = {
                n: node_types.index(self._get_node_type(ndata))
                for n, ndata in self._graph.nodes(data=True)
            }
            edge_type_map = {
                (edge[0], edge[1], edge[2]): edge_types.index(
                    EdgeType(
                        node_types[node_type_map[edge[0]]],
                        self._get_edge_type(edge[3]),
                        node_types[node_type_map[edge[1]]],
                    )
                )
                for edge in self._graph.edges(keys=True, data=True)
            }

            gs.node_type_map = node_type_map
            gs.edge_type_map = edge_type_map

        return gs

    ######################################################################
    # Generic graph interface:

    def is_directed(self) -> bool:
        return self._graph.is_directed()

    def number_of_nodes(self) -> int:
        return self._graph.number_of_nodes()

    def number_of_edges(self) -> int:
        return self._graph.number_of_edges()

    def nodes(self) -> Iterable[Any]:
        return self._graph.nodes()

    def edges(self) -> Iterable[Any]:
        return self._graph.edges()

    def has_node(self, node: Any) -> bool:
        return self._graph.__contains__(node)

    def neighbour_nodes(self, node: Any) -> Iterable[Any]:
        if self.is_directed():
            in_nodes = {e[0] for e in self._graph.in_edges(node)}
            out_nodes = {e[1] for e in self._graph.out_edges(node)}
            return in_nodes | out_nodes
        return nx.neighbors(self._graph, node)

    def in_nodes(self, node: Any) -> Iterable[Any]:
        if self.is_directed():
            return {e[0] for e in self._graph.in_edges(node)}
        return nx.neighbors(self._graph, node)

    def out_nodes(self, node: Any) -> Iterable[Any]:
        if self.is_directed():
            return {e[1] for e in self._graph.out_edges(node)}
        return nx.neighbors(self._graph, node)

    ########################################################################
    # Heavy duty methods:

    def node_degrees(self) -> Mapping[Any, int]:
        return self._graph.degree()

    def adjacency_weights(self):
        return nx.to_scipy_sparse_matrix(
            self._graph, dtype="float32", weight=self._edge_weight_label, format="coo"
        )

    # XXX This has not yet been standardised in the interface.
    def adjacency_types(self, graph_schema: GraphSchema):
        """
        Obtains the edges in the form of the typed mapping:

            {edge_type_triple: {source_node: [target_node, ...]}}

        Args:
            graph_schema: The graph schema.
        Returns:
             The edge types mapping.
        """
        edge_types = graph_schema.edge_types
        adj = {et: defaultdict(lambda: [None]) for et in edge_types}
        for n1, nbrdict in self._graph.adjacency():
            for et in edge_types:
                neigh_et = [
                    n2
                    for n2, nkeys in nbrdict.items()
                    for k in nkeys
                    if graph_schema.is_of_edge_type((n1, n2, k), et)
                ]
                # Create adjacency list in lexicographical order
                # Otherwise sampling methods will not be deterministic
                # even when the seed is set.
                adj[et][n1] = sorted(neigh_et, key=str)
        return adj

    # XXX This has not yet been standardised in the interface.
    def edge_weights(self, source_node: Any, target_node: Any) -> List[Any]:
        """
        Obtains the weights of edges between the given pair of nodes.

        Args:
            source_node (any): The source node.
            target_node (any): The target node.

        Returns:
            list: The edge weights.
        """
        edge_weight_label = self._edge_weight_label
        return [
            v.get(edge_weight_label)
            for v in self._graph[source_node][target_node].values()
        ]

    # XXX This has not yet been standardised in the interface.
    def node_attributes(self, node: Any) -> Set[Any]:
        """
        Obtains the names of any (non-standard) node attributes that are
        available in the user data.

        Args:
            node (any): The node of interest.

        Returns:
            set: The collection of node attributes.
        """
        attrs = set(self._graph.node[node].keys())
        # Don't use node type as attribute:
        attrs.discard(self._node_type_attr)
        return attrs<|MERGE_RESOLUTION|>--- conflicted
+++ resolved
@@ -610,11 +610,9 @@
         # Get the node type if not specified.
         if node_type is None:
             node_types = {
-<<<<<<< HEAD
-                self._get_node_type(self._graph.node[n]) for n in nodes if n is not None
-=======
-                self._get_node_type(self.nodes[n]) for n in nodes if n is not None
->>>>>>> 44a4fa35
+                self._get_node_type(self._graph.nodes[n])
+                for n in nodes
+                if n is not None
             }
 
             if len(node_types) > 1:
@@ -653,11 +651,9 @@
         # Get the node type if not specified.
         if node_type is None:
             node_types = {
-<<<<<<< HEAD
-                self._get_node_type(self._graph.node[n]) for n in nodes if n is not None
-=======
-                self._get_node_type(self.nodes[n]) for n in nodes if n is not None
->>>>>>> 44a4fa35
+                self._get_node_type(self._graph.nodes[n])
+                for n in nodes
+                if n is not None
             }
 
             if len(node_types) > 1:
@@ -747,11 +743,7 @@
         Returns:
             Node type
         """
-<<<<<<< HEAD
-        return self._get_node_type(self._graph.node[node])
-=======
-        return self._get_node_type(self.nodes[node])
->>>>>>> 44a4fa35
+        return self._get_node_type(self._graph.nodes[node])
 
     @property
     def node_types(self):
@@ -802,15 +794,9 @@
 
         def is_of_edge_type(e, edge_type):
             et2 = (
-<<<<<<< HEAD
-                self._get_node_type(self._graph.node[e[0]]),
+                self._get_node_type(self._graph.nodes[e[0]]),
                 self._get_edge_type(self._graph.edges[e]),
-                self._get_node_type(self._graph.node[e[1]]),
-=======
-                self._get_node_type(self.nodes[e[0]]),
-                self._get_edge_type(self.edges[e]),
-                self._get_node_type(self.nodes[e[1]]),
->>>>>>> 44a4fa35
+                self._get_node_type(self._graph.nodes[e[1]]),
             )
             return et2 == edge_type
 
@@ -890,11 +876,7 @@
 
         # Create node type index list
         node_types = sorted(
-<<<<<<< HEAD
-            {self._get_node_type(self._graph.node[n]) for n in nodes}, key=str
-=======
-            {self._get_node_type(self.nodes[n]) for n in nodes}, key=str
->>>>>>> 44a4fa35
+            {self._get_node_type(self._graph.nodes[n]) for n in nodes}, key=str
         )
 
         graph_schema = {nt: set() for nt in node_types}
@@ -905,13 +887,8 @@
             edata = self._graph.adj[n1][n2][k]
 
             # Edge type tuple
-<<<<<<< HEAD
-            node_type_1 = self._get_node_type(self._graph.node[n1])
-            node_type_2 = self._get_node_type(self._graph.node[n2])
-=======
-            node_type_1 = self._get_node_type(self.nodes[n1])
-            node_type_2 = self._get_node_type(self.nodes[n2])
->>>>>>> 44a4fa35
+            node_type_1 = self._get_node_type(self._graph.nodes[n1])
+            node_type_2 = self._get_node_type(self._graph.nodes[n2])
             edge_type = self._get_edge_type(edata)
 
             # Add edge type to node_type_1 data
