--- conflicted
+++ resolved
@@ -134,121 +134,7 @@
 
     """
 
-<<<<<<< HEAD
-    def __init__(self, incoming_graph_data=None, **attr):
-        # TODO: add doc string
-        super().__init__(incoming_graph_data, **attr)
-
-        # Names of attributes that store the type of nodes and edges
-        self._node_type_attr = attr.get("node_type_name", globalvar.TYPE_ATTR_NAME)
-        self._edge_type_attr = attr.get("edge_type_name", globalvar.TYPE_ATTR_NAME)
-
-        # Default types of nodes and edges
-        self._node_type_default = attr.get(
-            "node_type_default", globalvar.NODE_TYPE_DEFAULT
-        )
-        self._edge_type_default = attr.get(
-            "edge_type_default", globalvar.EDGE_TYPE_DEFAULT
-        )
-
-        # Names for the feature/target type (used if they are supplied and
-        #  feature/target spec not supplied"
-        self._feature_attr = attr.get("feature_name", globalvar.FEATURE_ATTR_NAME)
-        self._target_attr = attr.get("target_name", globalvar.TARGET_ATTR_NAME)
-
-        # Ensure that the incoming graph data has node & edge types
-        # TODO: This requires traversing all nodes and edges. Is there another way?
-        node_types = set()
-        type_for_node = {}
-        for n, ndata in self.nodes(data=True):
-            type_for_node[n] = self._get_node_type(ndata)
-            node_types.add(type_for_node[n])
-
-        edge_types = set()
-        for n1, n2, k, edata in self.edges(keys=True, data=True):
-            edge_types.add(self._get_edge_type(edata))
-
-        # New style: we are passed numpy arrays or pandas arrays of the feature vectors
-        node_features = attr.get("node_features", None)
-        dtype = attr.get("dtype", "float32")
-
-        # If node_features is a string, load features from this attribute of the nodes in the graph
-        if isinstance(node_features, str):
-            data_index_maps, data_arrays = _convert_from_node_attribute(
-                self,
-                node_features,
-                node_types,
-                self._node_type_attr,
-                self._node_type_default,
-                dtype,
-            )
-
-        # Otherwise try importing node_features as a Numpy array or Pandas Dataframe
-        elif node_features is not None:
-            data_index_maps, data_arrays = _convert_from_node_data(
-                node_features, type_for_node, node_types, dtype
-            )
-
-        else:
-            data_index_maps = {}
-            nodes_by_type = {
-                # XXX: This lookup does not really make sense if node_type_name is not specified - why is it optional?
-                nt: [
-                    n
-                    for n, ndata in self.nodes(data=True)
-                    if ndata.get(self._node_type_attr, self._node_type_default) == nt
-                ]
-                for nt in node_types
-            }
-            for nt in node_types:
-                nt_node_list = nodes_by_type[nt]
-
-                # Add None to node list as ID of unknown nodes
-                nt_node_list.append(None)
-
-                # Create map between node id and index (including None)
-                data_index_maps[nt] = {nid: ii for ii, nid in enumerate(nt_node_list)}
-
-            data_arrays = {}
-
-        # TODO: What other convenience attributes do we need?
-        self._nodes_by_type = None
-
-        # This stores the feature vectors per node type as numpy arrays
-        self._node_attribute_arrays = data_arrays
-
-        # This stores the map between node ID and index in the attribute arrays
-        self._node_index_maps = data_index_maps
-
-    def __repr__(self):
-        directed_str = "Directed" if self.is_directed() else "Undirected"
-        s = "{}: {} multigraph\n".format(type(self).__name__, directed_str)
-        s += "    Nodes: {}, Edges: {}\n".format(
-            self.number_of_nodes(), self.number_of_edges()
-        )
-        return s
-
-    def _get_node_type(self, node_data):
-        node_type = node_data.get(self._node_type_attr)
-        if node_type is None:
-            node_type = self._node_type_default
-            node_data[self._node_type_attr] = node_type
-        return node_type
-
-    def _get_edge_type(self, edge_data):
-        edge_type = edge_data.get(self._edge_type_attr)
-        if edge_type is None:
-            edge_type = self._edge_type_default
-            edge_data[self._edge_type_attr] = edge_type
-        return edge_type
-
-    def check_graph_for_ml(self, features=True):
-        """
-        Checks if all properties required for machine learning training/inference are set up.
-        An error will be raised if the graph is not correctly setup.
-=======
     def is_directed(self) -> bool:
->>>>>>> 28317843
         """
         Indicates whether the graph is directed (True) or undirected (False).
 
