--- conflicted
+++ resolved
@@ -24,10 +24,6 @@
 # Expose the layers
 from .graphsage import *
 from .hinsage import *
-<<<<<<< HEAD
 from .graph_attention import *
 from .link_inference import *
-=======
-from .link_inference import *
-from .gcn import *
->>>>>>> c54fa239
+from .gcn import *