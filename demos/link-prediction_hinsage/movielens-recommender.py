--- conflicted
+++ resolved
@@ -20,15 +20,8 @@
 
 import argparse
 import stellargraph as sg
-<<<<<<< HEAD
-from stellargraph.mapper.link_mappers import *
-from stellargraph.layer.hinsage import *
-from stellargraph.layer.link_inference import link_regression
-import keras
-=======
 from stellargraph.mapper import HinSAGELinkMapper
 from stellargraph.layer import HinSAGE, MeanHinAggregator, link_regression
->>>>>>> 7fa42d9f
 from keras import Model, optimizers, losses, metrics
 from typing import AnyStr
 import json
